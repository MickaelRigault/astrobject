--- conflicted
+++ resolved
@@ -181,8 +181,8 @@
         # - Axis definition
         if ax is None:
             ax_default = dict(fig=None, figsize=(12, 6), 
-                              rect=[0.1, 0.1, 0.8, 0.8], 
-                              projection='mollweide')
+                                   rect=[0.1, 0.1, 0.8, 0.8], 
+                                   projection='mollweide')
             if cscale is not None:
                 ax_default['figsize'] = (12,8)
                 
@@ -218,8 +218,6 @@
         fig.figout(savefile=savefile,show=show)
         
         return self._plot        
-<<<<<<< HEAD
-=======
 
     def hist_skycoverage(self, ax=None, savefile=None, show=True, 
                          cblabel=r"$N_{SNe}$", **kwargs):
@@ -229,25 +227,21 @@
         self._plot = {}
 
         if ax is None:
-            ax_default = dict(fig=None, figsize=(12, 8), 
-                              rect=[0.1, 0.1, 0.8, 0.8], 
+            ax_default = dict(fig=None, figsize=(12, 8),
+                              rect=[0.1, 0.1, 0.8, 0.8],
                               projection='mollweide')
-                
             ax_kw, kwargs = kwargs_extract(ax_default, **kwargs)
             fig, ax = ax_skyplot(**ax_kw)
         elif ("MollweideTransform" not in dir(ax) and
               "HammerTransform" not in dir(ax)):
             raise TypeError("The given 'ax' most likely is not a matplotlib axis "+\
-                            "with Mollweide or Hammer projection. Transform "+\
-                            "function not found.")
+                        "with Mollweide or Hammer projection. Transform "+\
+                        "function not found.")
         else:
             fig = ax.fig
 
         # maybe these arrays can be integrate into the generator
-        ra = np.asarray([t['ra'] for t in self.transientsources])
-        dec = np.asarray([t['dec'] for t in self.transientsources])
-
-        p = ax.skyhist(ra, dec, **kwargs)
+        p = ax.skyhist(self.ra, self.dec, **kwargs)
         cb = fig.colorbar(p, orientation='horizontal', shrink=0.85, pad=0.08)
         if cblabel:
             cb.set_label(cblabel, fontsize="x-large") 
@@ -261,16 +255,7 @@
             self._plot["cbar"] = cb
 
         fig.figout(savefile=savefile,show=show)
-        # mpl.show()
-        
         return self._plot 
-        
-    def display_target_onsky(self,ax):
-        """This function enable to draw on the given ax the sky coverage of
-        the given transients"""
-
->>>>>>> fcd40b91
-    
     # =========================== #
     # = Internal Methods        = #
     # =========================== #
